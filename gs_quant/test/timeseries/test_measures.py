--- conflicted
+++ resolved
@@ -1,15 +1,6 @@
 import gs_quant.timeseries.measures as tm
 import pandas as pd
 import pytest
-<<<<<<< HEAD
-import unittest.mock
-from pandas.testing import assert_series_equal
-from gs_quant.data.core import DataContext
-from gs_quant.errors import MqError
-from gs_quant.markets.securities import AssetClass, Cross, Index
-from testfixtures import Replacer
-from testfixtures.mock import Mock
-=======
 import datetime
 import unittest.mock
 from pandas.testing import assert_series_equal
@@ -23,7 +14,6 @@
 from testfixtures.mock import Mock
 import numpy.testing as npt
 from pandas import Timestamp
->>>>>>> b2321248
 
 _index = [pd.Timestamp('2019-01-01')]
 
@@ -126,8 +116,6 @@
     replace.restore()
 
 
-<<<<<<< HEAD
-=======
 def test_impl_corr():
     replace = Replacer()
     mock_spx = Index('MA890', AssetClass.Equity, 'SPX')
@@ -161,7 +149,6 @@
     replace.restore()
 
 
->>>>>>> b2321248
 def test_td():
     cases = {'3d': pd.DateOffset(days=3), '9w': pd.DateOffset(weeks=9), '2m': pd.DateOffset(months=2),
              '10y': pd.DateOffset(years=10)}
@@ -186,19 +173,6 @@
         def today(cls):
             return cls(2019, 5, 25)
 
-<<<<<<< HEAD
-    replace = Replacer()
-    cbd = replace('gs_quant.timeseries.measures._get_custom_bd', Mock())
-    cbd.return_value = pd.tseries.offsets.BusinessDay()
-
-    gold = datetime.date
-    datetime.date = MockDate
-    s, e = tm._range_from_pricing_date('ANY')
-    assert s.year == 2019
-    assert s.month == 5
-    assert s.day == 24
-    assert e == datetime.date(2019, 5, 25)
-=======
     # mock
     replace = Replacer()
     cbd = replace('gs_quant.timeseries.measures._get_custom_bd', Mock())
@@ -221,7 +195,6 @@
     assert s == e == pd.Timestamp(2019, 5, 22)
 
     # restore
->>>>>>> b2321248
     datetime.date = gold
     replace.restore()
 
@@ -326,8 +299,6 @@
         assert out.empty
     with pytest.raises(NotImplementedError):
         tm.fwd_term(..., real_time=True)
-<<<<<<< HEAD
-=======
 
 
 def test_bucketize():
@@ -382,7 +353,6 @@
         tm.bucketize(mock_pjm, granularity='yearly')
 
     replace.restore()
->>>>>>> b2321248
 
 
 if __name__ == '__main__':
